--- conflicted
+++ resolved
@@ -317,15 +317,9 @@
     // similar due to compiler optimization
    
     nk_low_level_memset(naut, 0, sizeof(struct naut_info));
-<<<<<<< HEAD
 
     fpu_init(naut, FPU_BSP_INIT);
-
-=======
-
-    fpu_init(naut, FPU_BSP_INIT);
-
->>>>>>> d5249494
+ 
     // Now we are safe to use optimized code that relies
     // on SSE
     
