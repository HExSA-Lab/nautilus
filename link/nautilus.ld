--- conflicted
+++ resolved
@@ -107,11 +107,8 @@
 
     _loadEnd = .; 
     
-<<<<<<< HEAD
     .bss ALIGN(0x1000) : AT(ADDR(.aspace_impls)+SIZEOF(.aspace_impls))
-=======
-    .bss ALIGN(0x1000) : AT(ADDR(.shell_cmds)+SIZEOF(.shell_cmds))
->>>>>>> 77625adb
+
     {
         *(COMMON)
         *(.bss*)
